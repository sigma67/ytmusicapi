--- conflicted
+++ resolved
@@ -856,15 +856,10 @@
         Returns lyrics of a song or video. When `timestamps` is set, lyrics are returned with
         timestamps, if available.
 
-<<<<<<< HEAD
-        :param browseId: Lyrics browse-id obtained from :py:func:`get_watch_playlist` (startswith `MPLYt...`).
+        :param browseId: Lyrics browseId obtained from :py:func:`get_watch_playlist` (startswith ``MPLYt...``).
         :param timestamps: Optional. Whether to return bare lyrics or lyrics with timestamps, if available. (Default: `False`)
-        :return: Dictionary with song lyrics or `None`, if no lyrics are found.
-            The `hasTimestamps`-key determines the format of the data.
-=======
-        :param browseId: Lyrics browse id obtained from ``get_watch_playlist``
-        :return: Dictionary with song lyrics.
->>>>>>> bb4bf4d3
+        :return: Dictionary with song lyrics or ``None``, if no lyrics are found.
+            The ``hasTimestamps``-key determines the format of the data.
 
 
             Example when `timestamps=False`, or no timestamps are available::
