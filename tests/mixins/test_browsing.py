import warnings

import pytest


class TestBrowsing:
    def test_get_home(self, yt, yt_auth):
        result = yt.get_home(limit=6)
        assert len(result) >= 6
        result = yt_auth.get_home(limit=15)
        assert len(result) >= 15

    def test_get_artist(self, yt):
        artist = yt.get_artist("MPLAUCmMUZbaYdNH0bEd1PAlAqsA")
        assert len(artist) == 16

        # make sure artists are correctly filled for categories
        for k in ["songs", "videos"]:
            assert {"id": "UCmMUZbaYdNH0bEd1PAlAqsA", "name": "Oasis"} in artist[k]["results"][0]["artists"]
        single = artist["singles"]["results"][0]
        assert len(single["year"]) == 4 and single["year"].isnumeric()
        assert single["type"] == "Single"

        # test correctness of related artists
        related = artist["related"]["results"]
        assert len(
            [
                x
                for x in related
                if set(x.keys()) == {"browseId", "subscribers", "title", "thumbnails", "sub_count"}
            ]
        ) == len(related)

        artist = yt.get_artist("UCLZ7tlKC06ResyDmEStSrOw")  # no album year
        assert len(artist) >= 11

    def test_get_artist_albums(self, yt):
        artist = yt.get_artist("UCAeLFBCQS7FvI8PvBrWvSBg")
        results = yt.get_artist_albums(artist["albums"]["browseId"], artist["albums"]["params"])
        assert len(results) == 100
        results = yt.get_artist_albums(artist["singles"]["browseId"], artist["singles"]["params"])
        assert len(results) == 100

        results_unsorted = yt.get_artist_albums(
            artist["albums"]["browseId"], artist["albums"]["params"], limit=None
        )
        assert len(results_unsorted) >= 300

        results_sorted = yt.get_artist_albums(
            artist["albums"]["browseId"], artist["albums"]["params"], limit=None, order="alphabetical order"
        )
        assert len(results_sorted) >= 300
        assert results_sorted != results_unsorted

        with pytest.raises(ValueError, match="Invalid order"):
            yt.get_artist_albums(artist["albums"]["browseId"], artist["albums"]["params"], order="order")

    def test_get_user(self, yt):
        results = yt.get_user("UC44hbeRoCZVVMVg5z0FfIww")
        assert len(results) == 3

    def test_get_user_playlists(self, yt, yt_auth):
        channel = "UCPVhZsC2od1xjGhgEc2NEPQ"  # Vevo playlists
        user = yt_auth.get_user(channel)
        results = yt_auth.get_user_playlists(channel, user["playlists"]["params"])
        assert len(results) > 100

        results_empty = yt.get_user_playlists(channel, user["playlists"]["params"])
        assert len(results_empty) == 0

    def test_get_album_browse_id(self, yt, sample_album):
        warnings.filterwarnings(action="ignore", category=DeprecationWarning)
        browse_id = yt.get_album_browse_id("OLAK5uy_nMr9h2VlS-2PULNz3M3XVXQj_P3C2bqaY")
        assert browse_id == sample_album

    def test_get_album_browse_id_issue_470(self, yt):
        escaped_browse_id = yt.get_album_browse_id("OLAK5uy_nbMYyrfeg5ZgknoOsOGBL268hGxtcbnDM")
        assert escaped_browse_id == "MPREb_scJdtUCpPE2"

    def test_get_album(self, yt, yt_auth, sample_album):
<<<<<<< HEAD
        album = yt_auth.get_album(sample_album)
        assert len(album) >= 9
        assert "isExplicit" in album
        assert album["tracks"][0]["isExplicit"]
        assert all(item["views"] is not None for item in album["tracks"])
        assert all(item["album"] is not None for item in album["tracks"])
        assert album["tracks"][0]["track_number"] == 1
        assert "feedbackTokens" in album["tracks"][0]
        album = yt.get_album("MPREb_BQZvl3BFGay")
        assert len(album["tracks"]) == 7
        assert len(album["tracks"][0]["artists"]) == 1
        album = yt.get_album("MPREb_rqH94Zr3NN0")
        assert len(album["tracks"][0]["artists"]) == 2
        album = yt.get_album("MPREb_TPH4WqN5pUo")  # album with tracks completely removed/missing
        assert album["tracks"][0]["track_number"] == 3
        assert album["tracks"][13]["track_number"] == 18
        album = yt.get_album("MPREb_YuigcYm2erf")  # album with track (#8) disabled/greyed out
        assert album["tracks"][7]["track_number"] is None

    def test_get_album_other_versions(self, yt):
        # Eminem - Curtain Call: The Hits (Explicit Variant)
        album = yt.get_album("MPREb_LQCAymzbaKJ")
        assert len(variants := album["other_versions"]) >= 1  # appears to be regional
        assert (variant := variants[0])["type"] == "Album"
        assert len(variant["artists"]) == 1
        assert variant["artists"][0] == {"name": "Eminem", "id": "UCedvOgsKFzcK3hA5taf3KoQ"}
        assert variant["audioPlaylistId"] is not None

        # album that's multi-artist, a single, and has clean version
        # Cassö & RAYE - Prada
        album = yt.get_album("MPREb_of3qfisa0yU")
        assert not album["isExplicit"]
        assert (variant := album["other_versions"][0])["type"] == "Single"
        assert variant["isExplicit"]
        assert len(variant["artists"]) == 3
        assert variant["artists"][0]["id"] == "UCGWMNnI1Ky5bMcRlr73Cj2Q"
        assert variant["artists"][1]["name"] == "RAYE"
        assert variant["artists"][2] == {"id": "UCb7jnkQW94hzOoWkG14zs4w", "name": "D-Block Europe"}

    def test_get_album_parsing(self, yt):
        album = yt.get_album("MPREb_HLU4ajrAzcU")  # Flume - Palaces
        # album has a track with 3 artists, linked
        assert len(targ := album["tracks"][3]["artists"]) == 3
        # all artists should have ids
        assert len([x["id"] for x in targ if x["id"]]) == 3

        album = yt.get_album("MPREb_M4IdGHS6DyO")  # IMANU - Unfold
        # album has tracks with 3 unlinked artists
        assert len(targ := album["tracks"][3]["artists"]) == 3
        # test at least album artist is filled
        assert len([x["id"] for x in targ if x["id"]]) >= 1
=======
        results = yt_auth.get_album(sample_album)
        assert len(results) >= 9
        assert results["tracks"][0]["isExplicit"]
        assert all(item["views"] is not None for item in results["tracks"])
        assert all(item["album"] is not None for item in results["tracks"])
        assert results["tracks"][0]["trackNumber"] == 1
        assert "feedbackTokens" in results["tracks"][0]
        assert len(results["other_versions"]) >= 1  # appears to be regional
        results = yt.get_album("MPREb_BQZvl3BFGay")
        assert len(results["tracks"]) == 7
        assert len(results["tracks"][0]["artists"]) == 1
        results = yt.get_album("MPREb_rqH94Zr3NN0")
        assert len(results["tracks"][0]["artists"]) == 2
        results = yt.get_album("MPREb_TPH4WqN5pUo")  # album with tracks completely removed/missing
        assert results["tracks"][0]["trackNumber"] == 3
        assert results["tracks"][13]["trackNumber"] == 18
        results = yt.get_album("MPREb_YuigcYm2erf")  # album with track (#8) disabled/greyed out
        assert results["tracks"][7]["trackNumber"] is None
>>>>>>> de651c40

    def test_get_song(self, config, yt, yt_oauth, sample_video):
        song = yt_oauth.get_song(config["uploads"]["private_upload_id"])  # private upload
        assert len(song) == 5
        song = yt.get_song(sample_video)
        assert len(song["streamingData"]["adaptiveFormats"]) >= 10

    def test_get_song_related_content(self, yt_oauth, sample_video):
        song = yt_oauth.get_watch_playlist(sample_video)
        song = yt_oauth.get_song_related(song["related"])
        assert len(song) >= 5

    def test_get_lyrics(self, config, yt, sample_video):
        playlist = yt.get_watch_playlist(sample_video)
        lyrics_song = yt.get_lyrics(playlist["lyrics"])
        assert lyrics_song["lyrics"] is not None
        assert lyrics_song["source"] is not None

        playlist = yt.get_watch_playlist(config["uploads"]["private_upload_id"])
        assert playlist["lyrics"] is None
        with pytest.raises(Exception):
            yt.get_lyrics(playlist["lyrics"])

    def test_get_signatureTimestamp(self, yt):
        signature_timestamp = yt.get_signatureTimestamp()
        assert signature_timestamp is not None

    def test_set_tasteprofile(self, yt, yt_brand):
        with pytest.raises(Exception):
            yt.set_tasteprofile(["not an artist"])
        taste_profile = yt.get_tasteprofile()
        assert yt.set_tasteprofile(list(taste_profile)[:5], taste_profile) is None

        with pytest.raises(Exception):
            yt_brand.set_tasteprofile(["test", "test2"])
        taste_profile = yt_brand.get_tasteprofile()
        assert yt_brand.set_tasteprofile(list(taste_profile)[:1], taste_profile) is None

    def test_get_tasteprofile(self, yt, yt_oauth):
        result = yt.get_tasteprofile()
        assert len(result) >= 0

        result = yt_oauth.get_tasteprofile()
        assert len(result) >= 0

    def test_get_search_suggestions(self, yt, yt_brand, yt_auth):
        result = yt.get_search_suggestions("fade")
        assert len(result) >= 0

        result = yt.get_search_suggestions("fade", detailed_runs=True)
        assert len(result) >= 0

        # add search term to history
        first_pass = yt_brand.search("b")
        assert len(first_pass) > 0

        # get results
        results = yt_auth.get_search_suggestions("b", detailed_runs=True)
        assert len(results) > 0
        assert any(not item["fromHistory"] for item in results)<|MERGE_RESOLUTION|>--- conflicted
+++ resolved
@@ -78,14 +78,13 @@
         assert escaped_browse_id == "MPREb_scJdtUCpPE2"
 
     def test_get_album(self, yt, yt_auth, sample_album):
-<<<<<<< HEAD
         album = yt_auth.get_album(sample_album)
         assert len(album) >= 9
         assert "isExplicit" in album
         assert album["tracks"][0]["isExplicit"]
         assert all(item["views"] is not None for item in album["tracks"])
         assert all(item["album"] is not None for item in album["tracks"])
-        assert album["tracks"][0]["track_number"] == 1
+        assert album["tracks"][0]["trackNumber"] == 1
         assert "feedbackTokens" in album["tracks"][0]
         album = yt.get_album("MPREb_BQZvl3BFGay")
         assert len(album["tracks"]) == 7
@@ -93,10 +92,10 @@
         album = yt.get_album("MPREb_rqH94Zr3NN0")
         assert len(album["tracks"][0]["artists"]) == 2
         album = yt.get_album("MPREb_TPH4WqN5pUo")  # album with tracks completely removed/missing
-        assert album["tracks"][0]["track_number"] == 3
-        assert album["tracks"][13]["track_number"] == 18
+        assert album["tracks"][0]["trackNumber"] == 3
+        assert album["tracks"][13]["trackNumber"] == 18
         album = yt.get_album("MPREb_YuigcYm2erf")  # album with track (#8) disabled/greyed out
-        assert album["tracks"][7]["track_number"] is None
+        assert album["tracks"][7]["trackNumber"] is None
 
     def test_get_album_other_versions(self, yt):
         # Eminem - Curtain Call: The Hits (Explicit Variant)
@@ -130,26 +129,6 @@
         assert len(targ := album["tracks"][3]["artists"]) == 3
         # test at least album artist is filled
         assert len([x["id"] for x in targ if x["id"]]) >= 1
-=======
-        results = yt_auth.get_album(sample_album)
-        assert len(results) >= 9
-        assert results["tracks"][0]["isExplicit"]
-        assert all(item["views"] is not None for item in results["tracks"])
-        assert all(item["album"] is not None for item in results["tracks"])
-        assert results["tracks"][0]["trackNumber"] == 1
-        assert "feedbackTokens" in results["tracks"][0]
-        assert len(results["other_versions"]) >= 1  # appears to be regional
-        results = yt.get_album("MPREb_BQZvl3BFGay")
-        assert len(results["tracks"]) == 7
-        assert len(results["tracks"][0]["artists"]) == 1
-        results = yt.get_album("MPREb_rqH94Zr3NN0")
-        assert len(results["tracks"][0]["artists"]) == 2
-        results = yt.get_album("MPREb_TPH4WqN5pUo")  # album with tracks completely removed/missing
-        assert results["tracks"][0]["trackNumber"] == 3
-        assert results["tracks"][13]["trackNumber"] == 18
-        results = yt.get_album("MPREb_YuigcYm2erf")  # album with track (#8) disabled/greyed out
-        assert results["tracks"][7]["trackNumber"] is None
->>>>>>> de651c40
 
     def test_get_song(self, config, yt, yt_oauth, sample_video):
         song = yt_oauth.get_song(config["uploads"]["private_upload_id"])  # private upload
